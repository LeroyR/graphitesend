#!/usr/bin/env python

import time
import socket
import os
#import pickle
import struct
_module_instance = None
__version__ = "0.0.7"

default_graphite_server = 'graphite'
default_graphite_plaintext_port = 2003
default_graphite_pickle_port = 2004


class GraphiteSendException(Exception):
    pass


class GraphiteClient(object):
    """ Graphite Client that will setup a TCP connection to your graphite
    instance on port 2003. It will then send any metrics that you give it via
    the .send() or .send_dict().
    You can also take advantage of the prefix, group and system_name options
    that allow you to setup default locations where your whisper files will
    be kept.
    eg.
    ( where linuxserver is the name of the localhost)
    >>> init().prefix
    systems.linuxserver.
    >>> init(system_name='remote_host').prefix
    systems.thumper.
    >>> init(group='cpu').prefix
    systems.linuxserver.cpu.
    >>> init(prefix='apache').prefix
    apache.

    """
    def __init__(self, prefix=None, graphite_server=None, graphite_port=2003,
                 debug=False, group=None, system_name=None, suffix=None,
                 lowercase_metric_names=False, connect_on_create=True,
                 dryrun=False):
        """ setup the connection to the graphite server and work out the
        prefix.
        This allows for very simple syntax when sending messages to the
        graphite server. """

        # If we are not passed a host, then use the graphite server defined
        # in the module.
        if not graphite_server:
            graphite_server = default_graphite_server
        self.addr = (graphite_server, graphite_port)

        # If we want to do a dry run of the operations and not send data to the
        # graphite server, then do not try to connect to the server at all.
        # We also set the self.addr to None, to make sure that nothing slips
        # over the network and on to the graphite server.
        if dryrun:
            connect_on_create = False
            self.addr = None

        # Only connect to the graphite server and port if we tell you too.
        # This is mosty used for testing.
        if connect_on_create:
            self.socket = self.connect()

        self.debug = debug
        self.lastmessage = None

        self.lowercase_metric_names = lowercase_metric_names

        if system_name is None:
            system_name = os.uname()[1]

        if prefix is None:
            prefix = "systems.%(system_name)s" % locals()

        if prefix:
            prefix = prefix + "."

        if group:
            prefix = prefix + "." + group

        # remove double dots
        if '..' in prefix:
            prefix = prefix.replace('..', '.')

        # Replace ' 'spaces with _
        if ' ' in prefix:
            prefix = prefix.replace(' ', '_')

        if suffix:
            self.suffix = suffix
        else:
            self.suffix = ""

        self.prefix = prefix

    def dryrun(self, message):
        "Dont send anything over the network, just pring the message"
        print "message: %s" % message
        return message

    def connect(self):
        """ Make a TCP connection to the graphite server on port self.port """
        if self.dryrun:
            raise GraphiteSendException(
                "You are trying to connect while running a dryrun")
        timeout_in_seconds = 2
        local_socket = socket.socket()
        local_socket.settimeout(timeout_in_seconds)
        try:
            local_socket.connect(self.addr)
        except socket.timeout:
            raise GraphiteSendException(
                "Took over %d second(s) to connect to %s" %
                (timeout_in_seconds, self.addr))
        except socket.gaierror:
            raise GraphiteSendException(
                "No address assoicated with hostname %s:%s" % self.addr)
        except Exception as error:
            raise GraphiteSendException(
                "unknown exception while connecting to %s - %s" %
                (self.addr, error)
            )

        return local_socket

    def clean_metric_name(self, metric_name):
        """ Make sure the metric is free of control chars, spaces, tabs, etc.
        TODO: Need to work out the best way to do the following:
        """
        metric_name = metric_name.replace('(', '_').replace(')', '')
        metric_name = metric_name.replace(' ', '_').replace('-', '_')
        return metric_name

    def disconnect(self):
        """ close the TCP connection. """
        try:
            self.socket.shutdown(1)

        # If its currently a socket, set it to None
        except AttributeError:
            self.socket = None

        # Set the self.socket to None, no matter what.
        finally:
            self.socket = None

    def _presend(self, message):
        """This is invoked just before the send to do any last minute changes to
        the message"""

        # An option to lowercase the entire message
        if self.lowercase_metric_names:
            return message.lower()
        return message

    def _send(self, message):
        """ Given a message send it to the graphite server. """


        if not self.socket:
            raise GraphiteSendException(
                "Socket was not created before send"
            )

        try:
            self.socket.sendall(message)

        # Capture missing socket.
        except socket.gaierror as error:
            raise GraphiteSendException(
                "Failed to send data to %s, with error: %s" %
                (self.addr, error))

        # Capture socket closure before send.
        except socket.error as error:
            raise GraphiteSendException(
                "Socket closed before able to send data to %s, with error: %s" %
                (self.addr, error)
            )

        except Exception as error:
            raise GraphiteSendException(
                "Unknown error while tring to send data down socket to %s, error: %s" %
                (self.addr, error)
            )

<<<<<<< HEAD
        return "sent %d long message: %s" % (len(message),
                                             "".join(message[:75]))
=======
        return "sent %d long message: %s" % \
            (len(message), "".join(message[:75]))
>>>>>>> 9f0cbeca

    def send(self, metric, value, timestamp=None):
        """ Format a single metric/value pair, and send it to the graphite
        server.
        """
        if timestamp is None:
            timestamp = int(time.time())
        else:
            timestamp = int(timestamp)

        if type(value).__name__ in ['str', 'unicode']:
            value = float(value)

        message = "%s%s%s %f %d\n" % (self.prefix, metric, self.suffix,
                                      value, timestamp)

        message = self._presend(message)
        if self.dryrun:
            return self.dryrun(message)

        return self._send(message)

    def send_dict(self, data, timestamp=None):
        """ Format a dict of metric/values pairs, and send them all to the
        graphite server.
        """
        if timestamp is None:
            timestamp = int(time.time())
        else:
            timestamp = int(timestamp)

        metric_list = []

        for metric, value in data.items():
            if type(value).__name__ in ['str', 'unicode']:
                value = float(value)
            tmp_message = "%s%s%s %f %d\n" % (self.prefix, metric,
                                              self.suffix, value, timestamp)
            metric_list.append(tmp_message)

        message = "".join(metric_list)
        return self._send(message)

    def send_list(self, data, timestamp=None):
        """ Format a list of set's of (metric, value) pairs, and send them all
        to the graphite server.
        """
        if timestamp is None:
            timestamp = int(time.time())
        else:
            timestamp = int(timestamp)

        metric_list = []

        for metric_info in data:

            # Support [ (metric, value, timestamp), ... ] as well as
            # [ (metric, value), ... ].
            # If the metric_info provides a timestamp then use the timestamp.
            # If the metric_info fails to provide a timestamp, use the one
            # provided to send_list() or generated on the fly by time.time()
            if len(metric_info) == 3:
                (metric, value, metric_timestamp) = metric_info
            else:
                (metric, value) = metric_info
                metric_timestamp = timestamp

            if type(value).__name__ in ['str', 'unicode']:
                print "metric='%(metric)s'  value='%(value)s'" % locals()
                value = float(value)

            tmp_message = "%s%s%s %f %d\n" % (self.prefix, metric,
                                              self.suffix, value, metric_timestamp)
            metric_list.append(tmp_message)

        message = "".join(metric_list)
        return self._send(message)


class GraphitePickleClient(GraphiteClient):

    def __init__(self, *args, **kwargs):
        # If the user has not given a graphite_port, then use the default pick
        # port.
        if 'graphite_port' not in kwargs:
            kwargs['graphite_port'] = default_graphite_pickle_port

        # TODO: Fix this hack and use super.
        #self = GraphiteClient(*args, **kwargs)

    def str2listtuple(self, string_message):
        "Covert a string that is ready to be sent to graphite into a tuple"

        if type(string_message).__name__ not in ('str', 'unicode'):
            raise TypeError("Must provide a string or unicode")

        tpl_list = []
        for line in string_message.split('\n'):
            try:
                (path, metric, timestamp) = line.split()
            except ValueError:
                raise ValueError(
                    "message must contain - pain, metric and timestamp")
            try:
                timestamp = float(timestamp)
            except ValueError:
                raise ValueError("Timestamp must be float or int")

            tpl_list.append((path, (timestamp, metric)))

        payload = pickle.dumps(tpl_list)
        header = struct.pack("!L", len(payload))
        message = header + payload

        return message

    def _send(self, message):
        """ Given a message send it to the graphite server. """

        # An option to lowercase the entire message
        if self.lowercase_metric_names:
            message = message.lower()

        # convert the message into a pickled payload.
        message = self.str2listtupe(message)

        try:
            self.socket.sendall(message)

        # Capture missing socket.
        except socket.gaierror as error:
            raise GraphiteSendException(
                "Failed to send data to %s, with error: %s" %
                (self.addr, error))

        # Capture socket closure before send.
        except socket.error as error:
            raise GraphiteSendException(
                "Socket closed before able to send data to %s, with error: %s" %
                (self.addr, error))

        except Exception as error:
            raise GraphiteSendException(
                "Unknown error while tring to send data down socket to %s, error: %s" %
                (self.addr, error))

        return "sent %d long pickled message: %s" % len(message)


def init(init_type='plaintext_tcp', *args, **kwargs):
    """ Create the module instance of the GraphiteClient. """
    global _module_instance
    reset()

    validate_init_types = ['plaintext_tcp', 'plaintext', 'pickle_tcp',
                           'pickle', 'plain']

    if init_type not in validate_init_types:
        raise GraphiteSendException(
            "Invalidte init_type '%s', must be one of: %s" %
            (init_type, ", ".join(validate_init_types)))

    # Use TCP to send data to the plain text reciever on the graphite server.
    if init_type in ['plaintext_tcp', 'plaintext', 'plain']:
        _module_instance = GraphiteClient(*args, **kwargs)

    # Use TCP to send pickled data to the pickle reciver on the graphite
    # server.
    if init_type in ['pickle_tcp', 'picke']:
        _module_instance = GraphiteClient(*args, **kwargs)

    return _module_instance


def send(*args, **kwargs):
    """ Make sure that we have an instance of the GraphiteClient.
    Then send the metrics to the graphite server.
    User consumable method.
    """
    if not _module_instance:
        raise GraphiteSendException(
            "Must call graphitesend.init() before sending")

    _module_instance.send(*args, **kwargs)
    return _module_instance


def send_dict(*args, **kwargs):
    """ Make sure that we have an instance of the GraphiteClient.
    Then send the metrics to the graphite server.
    User consumable method.
    """
    if not _module_instance:
        raise GraphiteSendException(
            "Must call graphitesend.init() before sending")
    _module_instance.send_dict(*args, **kwargs)
    return _module_instance


def send_list(*args, **kwargs):
    """ Make sure that we have an instance of the GraphiteClient.
    Then send the metrics to the graphite server.
    User consumable method.
    """
    if not _module_instance:
        raise GraphiteSendException(
            "Must call graphitesend.init() before sending")
    _module_instance.send_list(*args, **kwargs)
    return _module_instance


def reset():
    """ disconnect from the graphite server and destroy the module instance.
    """
    global _module_instance
    if not _module_instance:
        return False
    _module_instance.disconnect()
    _module_instance = None


def cli():
    """ Allow the module to be called from the cli. """
    import argparse

    parser = argparse.ArgumentParser(description='Send data to graphite')

    # Core of the application is to accept a metric and a value.
    parser.add_argument('metric', metavar='metric', type=str,
                        help='name.of.metric')
    parser.add_argument('value', metavar='value', type=int,
                        help='value of metric as int')

    args = parser.parse_args()
    metric = args.metric
    value = args.value

    graphitesend_instance = init()
    graphitesend_instance.send(metric, value)

if __name__ == '__main__':
    cli()<|MERGE_RESOLUTION|>--- conflicted
+++ resolved
@@ -187,13 +187,8 @@
                 (self.addr, error)
             )
 
-<<<<<<< HEAD
-        return "sent %d long message: %s" % (len(message),
-                                             "".join(message[:75]))
-=======
         return "sent %d long message: %s" % \
             (len(message), "".join(message[:75]))
->>>>>>> 9f0cbeca
 
     def send(self, metric, value, timestamp=None):
         """ Format a single metric/value pair, and send it to the graphite
