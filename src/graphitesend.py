--- conflicted
+++ resolved
@@ -3,11 +3,7 @@
 import time
 import socket
 import os
-<<<<<<< HEAD
-#import pickle
-=======
 import pickle
->>>>>>> f357387e
 import struct
 _module_instance = None
 __version__ = "0.0.7"
@@ -49,22 +45,11 @@
         This allows for very simple syntax when sending messages to the
         graphite server. """
 
-
         # If we are not passed a host, then use the graphite server defined
         # in the module.
         if not graphite_server:
             graphite_server = default_graphite_server
         self.addr = (graphite_server, graphite_port)
-
-<<<<<<< HEAD
-        # If we want to do a dry run of the operations and not send data to the
-        # graphite server, then do not try to connect to the server at all.
-        # We also set the self.addr to None, to make sure that nothing slips
-        # over the network and on to the graphite server.
-        if dryrun:
-            connect_on_create = False
-            self.addr = None
-=======
 
         # If this is a dry run, then we do not want to configure a connection
         # or try and make the connection once we create the object.
@@ -73,7 +58,6 @@
             self.addr = None
             graphite_server = None
             connect_on_create = False
->>>>>>> f357387e
 
         # Only connect to the graphite server and port if we tell you too.
         # This is mosty used for testing.
@@ -167,7 +151,6 @@
         """This is invoked just before the send to do any last minute changes to
         the message"""
 
-<<<<<<< HEAD
         # An option to lowercase the entire message
         if self.lowercase_metric_names:
             return message.lower()
@@ -176,9 +159,6 @@
     def _send(self, message):
         """ Given a message send it to the graphite server. """
 
-=======
->>>>>>> f357387e
-
         if not self.socket:
             raise GraphiteSendException(
                 "Socket was not created before send"
@@ -208,13 +188,6 @@
 
         return "sent %d long message: %s" % \
             (len(message), "".join(message[:75]))
-
-    def _presend(self, message):
-        " complete any message alteration tasks before sending to the graphite server."
-        # An option to lowercase the entire message
-        if self.lowercase_metric_names:
-            message = message.lower()
-        return message
 
     def send(self, metric, value, timestamp=None):
         """ Format a single metric/value pair, and send it to the graphite
@@ -231,16 +204,9 @@
         message = "%s%s%s %f %d\n" % (self.prefix, metric, self.suffix,
                                       value, timestamp)
 
-<<<<<<< HEAD
         message = self._presend(message)
         if self.dryrun:
-            return self.dryrun(message)
-=======
-        message = self. _presend(message)
-
-        if self.dryrun:
             return message
->>>>>>> f357387e
 
         return self._send(message)
 
@@ -310,11 +276,7 @@
             kwargs['graphite_port'] = default_graphite_pickle_port
 
         # TODO: Fix this hack and use super.
-<<<<<<< HEAD
         #self = GraphiteClient(*args, **kwargs)
-=======
-        self = GraphiteClient(*args, **kwargs)
->>>>>>> f357387e
 
     def str2listtuple(self, string_message):
         "Covert a string that is ready to be sent to graphite into a tuple"
