--- conflicted
+++ resolved
@@ -22,12 +22,8 @@
         graphitesend.reset()
 
     def test_connect_exception_on_badhost(self):
-<<<<<<< HEAD
         """ TCP only. """
-        graphitesend.graphite_server = 'missinggraphiteserver.example.com'
-=======
         graphitesend.default_graphite_server = 'missinggraphiteserver.example.com'
->>>>>>> efa231f2
         with self.assertRaises(graphitesend.GraphiteSendException):
             graphite_instance = graphitesend.init()
 
